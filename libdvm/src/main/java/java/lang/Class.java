--- conflicted
+++ resolved
@@ -60,12 +60,9 @@
 import libcore.reflect.InternalNames;
 import libcore.reflect.Types;
 import libcore.util.BasicLruCache;
-<<<<<<< HEAD
-=======
 import libcore.util.CollectionUtils;
 import libcore.util.EmptyArray;
 
->>>>>>> a6e22fc9
 /**
  * The in-memory representation of a Java class. This representation serves as
  * the starting point for querying class-related information, a process usually
