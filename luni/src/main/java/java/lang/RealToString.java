/*
 *  Licensed to the Apache Software Foundation (ASF) under one or more
 *  contributor license agreements.  See the NOTICE file distributed with
 *  this work for additional information regarding copyright ownership.
 *  The ASF licenses this file to You under the Apache License, Version 2.0
 *  (the "License"); you may not use this file except in compliance with
 *  the License.  You may obtain a copy of the License at
 *
 *     http://www.apache.org/licenses/LICENSE-2.0
 *
 *  Unless required by applicable law or agreed to in writing, software
 *  distributed under the License is distributed on an "AS IS" BASIS,
 *  WITHOUT WARRANTIES OR CONDITIONS OF ANY KIND, either express or implied.
 *  See the License for the specific language governing permissions and
 *  limitations under the License.
 */

package java.lang;

import libcore.math.MathUtils;

final class RealToString {
    private static final ThreadLocal<RealToString> INSTANCE = new ThreadLocal<RealToString>() {
        @Override protected RealToString initialValue() {
            return new RealToString();
        }
    };

<<<<<<< HEAD
    private final static double invLogOfTenBaseTwo = Math.log(2.0) / Math.log(10.0);
=======
    private static final double invLogOfTenBaseTwo = Math.log(2.0) / Math.log(10.0);
>>>>>>> 4f7abf2a

    private int firstK;

    /**
     * An array of decimal digits, filled by longDigitGenerator or bigIntDigitGenerator.
     */
    private final int[] digits = new int[64];

    /**
     * Number of valid entries in 'digits'.
     */
    private int digitCount;

    private RealToString() {
    }

    public static RealToString getInstance() {
        return INSTANCE.get();
    }

    private static String resultOrSideEffect(AbstractStringBuilder sb, String s) {
        if (sb != null) {
            sb.append0(s);
            return null;
        }
        return s;
    }

    public String doubleToString(double d) {
        return convertDouble(null, d);
    }

    public void appendDouble(AbstractStringBuilder sb, double d) {
        convertDouble(sb, d);
    }

    private String convertDouble(AbstractStringBuilder sb, double inputNumber) {
        long inputNumberBits = Double.doubleToRawLongBits(inputNumber);
        boolean positive = (inputNumberBits & Double.SIGN_MASK) == 0;
        int e = (int) ((inputNumberBits & Double.EXPONENT_MASK) >> Double.MANTISSA_BITS);
        long f = inputNumberBits & Double.MANTISSA_MASK;
        boolean mantissaIsZero = f == 0;

        String quickResult = null;
        if (e == 2047) {
            if (mantissaIsZero) {
                quickResult = positive ? "Infinity" : "-Infinity";
            } else {
                quickResult = "NaN";
            }
        } else if (e == 0) {
            if (mantissaIsZero) {
                quickResult = positive ? "0.0" : "-0.0";
            } else if (f == 1) {
                // special case to increase precision even though 2 * Double.MIN_VALUE is 1.0e-323
                quickResult = positive ? "4.9E-324" : "-4.9E-324";
            }
        }
        if (quickResult != null) {
            return resultOrSideEffect(sb, quickResult);
        }

        int p = Double.EXPONENT_BIAS + Double.MANTISSA_BITS; // the power offset (precision)
        int pow;
        int numBits = Double.MANTISSA_BITS;
        if (e == 0) {
            pow = 1 - p; // a denormalized number
            long ff = f;
            while ((ff & 0x0010000000000000L) == 0) {
                ff = ff << 1;
                numBits--;
            }
        } else {
            // 0 < e < 2047
            // a "normalized" number
            f = f | 0x0010000000000000L;
            pow = e - p;
        }

        firstK = digitCount = 0;
        if (-59 < pow && pow < 6 || (pow == -59 && !mantissaIsZero)) {
            longDigitGenerator(f, pow, e == 0, mantissaIsZero, numBits);
        } else {
            bigIntDigitGenerator(f, pow, e == 0, numBits);
        }
        AbstractStringBuilder dst = (sb != null) ? sb : new StringBuilder(26);
        if (inputNumber >= 1e7D || inputNumber <= -1e7D
                || (inputNumber > -1e-3D && inputNumber < 1e-3D)) {
            freeFormatExponential(dst, positive);
        } else {
            freeFormat(dst, positive);
        }
        return (sb != null) ? null : dst.toString();
    }

    public String floatToString(float f) {
        return convertFloat(null, f);
    }

    public void appendFloat(AbstractStringBuilder sb, float f) {
        convertFloat(sb, f);
    }

    public String convertFloat(AbstractStringBuilder sb, float inputNumber) {
        int inputNumberBits = Float.floatToRawIntBits(inputNumber);
        boolean positive = (inputNumberBits & Float.SIGN_MASK) == 0;
        int e = (inputNumberBits & Float.EXPONENT_MASK) >> Float.MANTISSA_BITS;
        int f = inputNumberBits & Float.MANTISSA_MASK;
        boolean mantissaIsZero = f == 0;

        String quickResult = null;
        if (e == 255) {
            if (mantissaIsZero) {
                quickResult = positive ? "Infinity" : "-Infinity";
            } else {
                quickResult = "NaN";
            }
        } else if (e == 0 && mantissaIsZero) {
            quickResult = positive ? "0.0" : "-0.0";
        }
        if (quickResult != null) {
            return resultOrSideEffect(sb, quickResult);
        }

        int p = Float.EXPONENT_BIAS + Float.MANTISSA_BITS; // the power offset (precision)
        int pow;
        int numBits = Float.MANTISSA_BITS;
        if (e == 0) {
            pow = 1 - p; // a denormalized number
            if (f < 8) { // want more precision with smallest values
                f = f << 2;
                pow -= 2;
            }
            int ff = f;
            while ((ff & 0x00800000) == 0) {
                ff = ff << 1;
                numBits--;
            }
        } else {
            // 0 < e < 255
            // a "normalized" number
            f = f | 0x00800000;
            pow = e - p;
        }

        firstK = digitCount = 0;
        if (-59 < pow && pow < 35 || (pow == -59 && !mantissaIsZero)) {
            longDigitGenerator(f, pow, e == 0, mantissaIsZero, numBits);
        } else {
            bigIntDigitGenerator(f, pow, e == 0, numBits);
        }
        AbstractStringBuilder dst = (sb != null) ? sb : new StringBuilder(26);
        if (inputNumber >= 1e7f || inputNumber <= -1e7f
                || (inputNumber > -1e-3f && inputNumber < 1e-3f)) {
            freeFormatExponential(dst, positive);
        } else {
            freeFormat(dst, positive);
        }
        return (sb != null) ? null : dst.toString();
    }

    private void freeFormatExponential(AbstractStringBuilder sb, boolean positive) {
        int digitIndex = 0;
        if (!positive) {
            sb.append0('-');
        }
        sb.append0((char) ('0' + digits[digitIndex++]));
        sb.append0('.');

        int k = firstK;
        int exponent = k;
        while (true) {
            k--;
            if (digitIndex >= digitCount) {
                break;
            }
            sb.append0((char) ('0' + digits[digitIndex++]));
        }

        if (k == exponent - 1) {
            sb.append0('0');
        }
        sb.append0('E');
        IntegralToString.appendInt(sb, exponent);
    }

    private void freeFormat(AbstractStringBuilder sb, boolean positive) {
        int digitIndex = 0;
        if (!positive) {
            sb.append0('-');
        }
        int k = firstK;
        if (k < 0) {
            sb.append0('0');
            sb.append0('.');
            for (int i = k + 1; i < 0; ++i) {
                sb.append0('0');
            }
        }
        int U = digits[digitIndex++];
        do {
            if (U != -1) {
                sb.append0((char) ('0' + U));
            } else if (k >= -1) {
                sb.append0('0');
            }
            if (k == 0) {
                sb.append0('.');
            }
            k--;
            U = digitIndex < digitCount ? digits[digitIndex++] : -1;
        } while (U != -1 || k >= -1);
    }

    private native void bigIntDigitGenerator(long f, int e, boolean isDenormalized, int p);

    private void longDigitGenerator(long f, int e, boolean isDenormalized,
            boolean mantissaIsZero, int p) {
        long R, S, M;
        if (e >= 0) {
            M = 1l << e;
            if (!mantissaIsZero) {
                R = f << (e + 1);
                S = 2;
            } else {
                R = f << (e + 2);
                S = 4;
            }
        } else {
            M = 1;
            if (isDenormalized || !mantissaIsZero) {
                R = f << 1;
                S = 1l << (1 - e);
            } else {
                R = f << 2;
                S = 1l << (2 - e);
            }
        }

        int k = (int) Math.ceil((e + p - 1) * invLogOfTenBaseTwo - 1e-10);

        if (k > 0) {
            S = S * MathUtils.LONG_POWERS_OF_TEN[k];
        } else if (k < 0) {
            long scale = MathUtils.LONG_POWERS_OF_TEN[-k];
            R = R * scale;
            M = M == 1 ? scale : M * scale;
        }

        if (R + M > S) { // was M_plus
            firstK = k;
        } else {
            firstK = k - 1;
            R = R * 10;
            M = M * 10;
        }

        boolean low, high;
        int U;
        while (true) {
            // Set U to floor(R/S) and R to the remainder, using *unsigned* 64-bit division
            U = 0;
            for (int i = 3; i >= 0; i--) {
                long remainder = R - (S << i);
                if (remainder >= 0) {
                    R = remainder;
                    U += 1 << i;
                }
            }

            low = R < M; // was M_minus
            high = R + M > S; // was M_plus

            if (low || high) {
                break;
            }
            R = R * 10;
            M = M * 10;
            digits[digitCount++] = U;
        }
        if (low && !high) {
            digits[digitCount++] = U;
        } else if (high && !low) {
            digits[digitCount++] = U + 1;
        } else if ((R << 1) < S) {
            digits[digitCount++] = U;
        } else {
            digits[digitCount++] = U + 1;
        }
    }
}<|MERGE_RESOLUTION|>--- conflicted
+++ resolved
@@ -26,11 +26,7 @@
         }
     };
 
-<<<<<<< HEAD
-    private final static double invLogOfTenBaseTwo = Math.log(2.0) / Math.log(10.0);
-=======
     private static final double invLogOfTenBaseTwo = Math.log(2.0) / Math.log(10.0);
->>>>>>> 4f7abf2a
 
     private int firstK;
 
