/*
 * Licensed to the Apache Software Foundation (ASF) under one or more
 * contributor license agreements.  See the NOTICE file distributed with
 * this work for additional information regarding copyright ownership.
 * The ASF licenses this file to You under the Apache License, Version 2.0
 * (the "License"); you may not use this file except in compliance with
 * the License.  You may obtain a copy of the License at
 *
 *     http://www.apache.org/licenses/LICENSE-2.0
 *
 * Unless required by applicable law or agreed to in writing, software
 * distributed under the License is distributed on an "AS IS" BASIS,
 * WITHOUT WARRANTIES OR CONDITIONS OF ANY KIND, either express or implied.
 * See the License for the specific language governing permissions and
 * limitations under the License.
 */

package java.util.zip;

import dalvik.system.CloseGuard;
import java.io.BufferedInputStream;
import java.io.EOFException;
import java.io.DataInputStream;
import java.io.File;
import java.io.IOException;
import java.io.InputStream;
import java.io.RandomAccessFile;
import java.nio.ByteOrder;
import java.util.Enumeration;
import java.util.Iterator;
import java.util.LinkedHashMap;
import libcore.io.BufferIterator;
import libcore.io.HeapBufferIterator;
import libcore.io.Streams;

/**
 * This class provides random read access to a zip file. You pay more to read
 * the zip file's central directory up front (from the constructor), but if you're using
 * {@link #getEntry} to look up multiple files by name, you get the benefit of this index.
 *
 * <p>If you only want to iterate through all the files (using {@link #entries}, you should
 * consider {@link ZipInputStream}, which provides stream-like read access to a zip file and
 * has a lower up-front cost because you don't pay to build an in-memory index.
 *
 * <p>If you want to create a zip file, use {@link ZipOutputStream}. There is no API for updating
 * an existing zip file.
 */
public class ZipFile implements ZipConstants {
    /**
     * General Purpose Bit Flags, Bit 3.
     * If this bit is set, the fields crc-32, compressed
     * size and uncompressed size are set to zero in the
     * local header.  The correct values are put in the
     * data descriptor immediately following the compressed
     * data.  (Note: PKZIP version 2.04g for DOS only
     * recognizes this bit for method 8 compression, newer
     * versions of PKZIP recognize this bit for any
     * compression method.)
     */
    static final int GPBF_DATA_DESCRIPTOR_FLAG = 1 << 3;

    /**
     * General Purpose Bit Flags, Bit 11.
     * Language encoding flag (EFS).  If this bit is set,
     * the filename and comment fields for this file
     * must be encoded using UTF-8.
     */
    static final int GPBF_UTF8_FLAG = 1 << 11;

    /**
     * Open zip file for reading.
     */
    public static final int OPEN_READ = 1;

    /**
     * Delete zip file when closed.
     */
    public static final int OPEN_DELETE = 4;

    private final String filename;

    private File fileToDeleteOnClose;

    private RandomAccessFile raf;

    private final LinkedHashMap<String, ZipEntry> entries = new LinkedHashMap<String, ZipEntry>();

    private final CloseGuard guard = CloseGuard.get();

    /**
     * Constructs a new {@code ZipFile} allowing read access to the contents of the given file.
     * @throws ZipException if a zip error occurs.
     * @throws IOException if an {@code IOException} occurs.
     */
    public ZipFile(File file) throws ZipException, IOException {
        this(file, OPEN_READ);
    }

    /**
     * Constructs a new {@code ZipFile} allowing read access to the contents of the given file.
     * @throws IOException if an IOException occurs.
     */
    public ZipFile(String name) throws IOException {
        this(new File(name), OPEN_READ);
    }

    /**
     * Constructs a new {@code ZipFile} allowing access to the given file.
     * The {@code mode} must be either {@code OPEN_READ} or {@code OPEN_READ|OPEN_DELETE}.
     *
     * <p>If the {@code OPEN_DELETE} flag is supplied, the file will be deleted at or before the
     * time that the {@code ZipFile} is closed (the contents will remain accessible until
     * this {@code ZipFile} is closed); it also calls {@code File.deleteOnExit}.
     *
     * @throws IOException if an {@code IOException} occurs.
     */
    public ZipFile(File file, int mode) throws IOException {
        filename = file.getPath();
        if (mode != OPEN_READ && mode != (OPEN_READ | OPEN_DELETE)) {
            throw new IllegalArgumentException("Bad mode: " + mode);
        }

        if ((mode & OPEN_DELETE) != 0) {
            fileToDeleteOnClose = file;
            fileToDeleteOnClose.deleteOnExit();
        } else {
            fileToDeleteOnClose = null;
        }

        raf = new RandomAccessFile(filename, "r");

        readCentralDir();
        guard.open("close");
    }

    @Override protected void finalize() throws IOException {
        try {
            if (guard != null) {
                guard.warnIfOpen();
            }
        } finally {
            try {
                super.finalize();
            } catch (Throwable t) {
                throw new AssertionError(t);
            }
        }
    }

    /**
     * Closes this zip file. This method is idempotent. This method may cause I/O if the
     * zip file needs to be deleted.
     *
     * @throws IOException
     *             if an IOException occurs.
     */
    public void close() throws IOException {
        guard.close();

        RandomAccessFile localRaf = raf;
        if (localRaf != null) { // Only close initialized instances
            synchronized (localRaf) {
                raf = null;
                localRaf.close();
            }
            if (fileToDeleteOnClose != null) {
                fileToDeleteOnClose.delete();
                fileToDeleteOnClose = null;
            }
        }
    }

    private void checkNotClosed() {
        if (raf == null) {
            throw new IllegalStateException("Zip file closed");
        }
    }

    /**
     * Returns an enumeration of the entries. The entries are listed in the
     * order in which they appear in the zip file.
     *
     * <p>If you only need to iterate over the entries in a zip file, and don't
     * need random-access entry lookup by name, you should probably use {@link ZipInputStream}
     * instead, to avoid paying to construct the in-memory index.
     *
     * @throws IllegalStateException if this zip file has been closed.
     */
    public Enumeration<? extends ZipEntry> entries() {
        checkNotClosed();
        final Iterator<ZipEntry> iterator = entries.values().iterator();

        return new Enumeration<ZipEntry>() {
            public boolean hasMoreElements() {
                checkNotClosed();
                return iterator.hasNext();
            }

            public ZipEntry nextElement() {
                checkNotClosed();
                return iterator.next();
            }
        };
    }

    /**
     * Returns the zip entry with the given name, or null if there is no such entry.
     *
     * @throws IllegalStateException if this zip file has been closed.
     */
    public ZipEntry getEntry(String entryName) {
        checkNotClosed();
        if (entryName == null) {
            throw new NullPointerException("entryName == null");
        }

        ZipEntry ze = entries.get(entryName);
        if (ze == null) {
            ze = entries.get(entryName + "/");
        }
        return ze;
    }

    /**
     * Returns an input stream on the data of the specified {@code ZipEntry}.
     *
     * @param entry
     *            the ZipEntry.
     * @return an input stream of the data contained in the {@code ZipEntry}.
     * @throws IOException
     *             if an {@code IOException} occurs.
     * @throws IllegalStateException if this zip file has been closed.
     */
    public InputStream getInputStream(ZipEntry entry) throws IOException {
        // Make sure this ZipEntry is in this Zip file.  We run it through the name lookup.
        entry = getEntry(entry.getName());
        if (entry == null) {
            return null;
        }

        // Create an InputStream at the right part of the file.
        RandomAccessFile localRaf = raf;
        synchronized (localRaf) {
            // We don't know the entry data's start position. All we have is the
            // position of the entry's local header. At position 28 we find the
            // length of the extra data. In some cases this length differs from
            // the one coming in the central header.
            RAFStream rafStream = new RAFStream(localRaf, entry.localHeaderRelOffset + 28);
            DataInputStream is = new DataInputStream(rafStream);
            int localExtraLenOrWhatever = Short.reverseBytes(is.readShort());
            is.close();

            // Skip the name and this "extra" data or whatever it is:
            rafStream.skip(entry.nameLength + localExtraLenOrWhatever);
            rafStream.length = rafStream.offset + entry.compressedSize;
            if (entry.compressionMethod == ZipEntry.DEFLATED) {
                int bufSize = Math.max(1024, (int)Math.min(entry.getSize(), 65535L));
                return new ZipInflaterInputStream(rafStream, new Inflater(true), bufSize, entry);
            } else {
                return rafStream;
            }
        }
    }

    /**
     * Gets the file name of this {@code ZipFile}.
     *
     * @return the file name of this {@code ZipFile}.
     */
    public String getName() {
        return filename;
    }

    /**
     * Returns the number of {@code ZipEntries} in this {@code ZipFile}.
     *
     * @return the number of entries in this file.
     * @throws IllegalStateException if this zip file has been closed.
     */
    public int size() {
        checkNotClosed();
        return entries.size();
    }

    /**
     * Find the central directory and read the contents.
     *
     * <p>The central directory can be followed by a variable-length comment
     * field, so we have to scan through it backwards.  The comment is at
     * most 64K, plus we have 18 bytes for the end-of-central-dir stuff
     * itself, plus apparently sometimes people throw random junk on the end
     * just for the fun of it.
     *
     * <p>This is all a little wobbly.  If the wrong value ends up in the EOCD
     * area, we're hosed. This appears to be the way that everybody handles
     * it though, so we're in good company if this fails.
     */
    private void readCentralDir() throws IOException {
        // Scan back, looking for the End Of Central Directory field. If the zip file doesn't
        // have an overall comment (unrelated to any per-entry comments), we'll hit the EOCD
        // on the first try.
        // No need to synchronize raf here -- we only do this when we first open the zip file.
        long scanOffset = raf.length() - ENDHDR;
        if (scanOffset < 0) {
            throw new ZipException("File too short to be a zip file: " + raf.length());
        }

        long stopOffset = scanOffset - 65536;
        if (stopOffset < 0) {
            stopOffset = 0;
        }

        final int ENDHEADERMAGIC = 0x06054b50;
        while (true) {
            raf.seek(scanOffset);
            if (Integer.reverseBytes(raf.readInt()) == ENDHEADERMAGIC) {
                break;
            }

            scanOffset--;
            if (scanOffset < stopOffset) {
                throw new ZipException("EOCD not found; not a zip file?");
            }
        }

        // Read the End Of Central Directory. We could use ENDHDR instead of the magic number 18,
        // but we don't actually need all the header.
        byte[] eocd = new byte[18];
        raf.readFully(eocd);

        // Pull out the information we need.
        BufferIterator it = HeapBufferIterator.iterator(eocd, 0, eocd.length, ByteOrder.LITTLE_ENDIAN);
        int diskNumber = it.readShort() & 0xffff;
        int diskWithCentralDir = it.readShort() & 0xffff;
        int numEntries = it.readShort() & 0xffff;
        int totalNumEntries = it.readShort() & 0xffff;
        it.skip(4); // Ignore centralDirSize.
        long centralDirOffset = ((long) it.readInt()) & 0xffffffffL;

        if (numEntries != totalNumEntries || diskNumber != 0 || diskWithCentralDir != 0) {
            throw new ZipException("spanned archives not supported");
        }

        // Seek to the first CDE and read all entries.
        // We have to do this now (from the constructor) rather than lazily because the
        // public API doesn't allow us to throw IOException except from the constructor
        // or from getInputStream.
        RAFStream rafStream = new RAFStream(raf, centralDirOffset);
        BufferedInputStream bufferedStream = new BufferedInputStream(rafStream, 4096);
        byte[] hdrBuf = new byte[CENHDR]; // Reuse the same buffer for each entry.
        for (int i = 0; i < numEntries; ++i) {
<<<<<<< HEAD
            ZipEntry newEntry = new ZipEntry(hdrBuf, bufferedStream);
            entries.put(newEntry.getName(), newEntry);
=======
            ZipEntry newEntry = new ZipEntry(hdrBuf, bin);
            String entryName = newEntry.getName();
            if (mEntries.put(entryName, newEntry) != null) {
                throw new ZipException("Duplicate entry name: " + entryName);
            }
>>>>>>> 6425eaad
        }
    }

    /**
     * Wrap a stream around a RandomAccessFile.  The RandomAccessFile is shared
     * among all streams returned by getInputStream(), so we have to synchronize
     * access to it.  (We can optimize this by adding buffering here to reduce
     * collisions.)
     *
     * <p>We could support mark/reset, but we don't currently need them.
     */
    static class RAFStream extends InputStream {
        private final RandomAccessFile sharedRaf;
        private long length;
        private long offset;

        public RAFStream(RandomAccessFile raf, long initialOffset) throws IOException {
            sharedRaf = raf;
            offset = initialOffset;
            length = raf.length();
        }

        @Override public int available() throws IOException {
            return (offset < length ? 1 : 0);
        }

        @Override public int read() throws IOException {
            return Streams.readSingleByte(this);
        }

        @Override public int read(byte[] b, int off, int len) throws IOException {
            synchronized (sharedRaf) {
                sharedRaf.seek(offset);
                if (len > length - offset) {
                    len = (int) (length - offset);
                }
                int count = sharedRaf.read(b, off, len);
                if (count > 0) {
                    offset += count;
                    return count;
                } else {
                    return -1;
                }
            }
        }

        @Override public long skip(long byteCount) throws IOException {
            if (byteCount > length - offset) {
                byteCount = length - offset;
            }
            offset += byteCount;
            return byteCount;
        }

        public int fill(Inflater inflater, int nativeEndBufSize) throws IOException {
            synchronized (sharedRaf) {
                int len = Math.min((int) (length - offset), nativeEndBufSize);
                int cnt = inflater.setFileInput(sharedRaf.getFD(), offset, nativeEndBufSize);
                // setFileInput read from the file, so we need to get the OS and RAFStream back
                // in sync...
                skip(cnt);
                return len;
            }
        }
    }

    static class ZipInflaterInputStream extends InflaterInputStream {
        private final ZipEntry entry;
        private long bytesRead = 0;

        public ZipInflaterInputStream(InputStream is, Inflater inf, int bsize, ZipEntry entry) {
            super(is, inf, bsize);
            this.entry = entry;
        }

        @Override public int read(byte[] buffer, int off, int nbytes) throws IOException {
            int i = super.read(buffer, off, nbytes);
            if (i != -1) {
                bytesRead += i;
            }
            return i;
        }

        @Override public int available() throws IOException {
            if (closed) {
                // Our superclass will throw an exception, but there's a jtreg test that
                // explicitly checks that the InputStream returned from ZipFile.getInputStream
                // returns 0 even when closed.
                return 0;
            }
            return super.available() == 0 ? 0 : (int) (entry.getSize() - bytesRead);
        }
    }
}<|MERGE_RESOLUTION|>--- conflicted
+++ resolved
@@ -349,16 +349,11 @@
         BufferedInputStream bufferedStream = new BufferedInputStream(rafStream, 4096);
         byte[] hdrBuf = new byte[CENHDR]; // Reuse the same buffer for each entry.
         for (int i = 0; i < numEntries; ++i) {
-<<<<<<< HEAD
             ZipEntry newEntry = new ZipEntry(hdrBuf, bufferedStream);
-            entries.put(newEntry.getName(), newEntry);
-=======
-            ZipEntry newEntry = new ZipEntry(hdrBuf, bin);
             String entryName = newEntry.getName();
             if (mEntries.put(entryName, newEntry) != null) {
                 throw new ZipException("Duplicate entry name: " + entryName);
             }
->>>>>>> 6425eaad
         }
     }
 
