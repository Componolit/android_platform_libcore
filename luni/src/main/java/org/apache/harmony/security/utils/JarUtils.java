/*
 *  Licensed to the Apache Software Foundation (ASF) under one or more
 *  contributor license agreements.  See the NOTICE file distributed with
 *  this work for additional information regarding copyright ownership.
 *  The ASF licenses this file to You under the Apache License, Version 2.0
 *  (the "License"); you may not use this file except in compliance with
 *  the License.  You may obtain a copy of the License at
 *
 *     http://www.apache.org/licenses/LICENSE-2.0
 *
 *  Unless required by applicable law or agreed to in writing, software
 *  distributed under the License is distributed on an "AS IS" BASIS,
 *  WITHOUT WARRANTIES OR CONDITIONS OF ANY KIND, either express or implied.
 *  See the License for the specific language governing permissions and
 *  limitations under the License.
 */

/**
* @author Boris Kuznetsov
* @version $Revision$
*/
package org.apache.harmony.security.utils;

import java.io.ByteArrayInputStream;
import java.io.IOException;
import java.io.InputStream;
import java.math.BigInteger;
import java.security.GeneralSecurityException;
import java.security.MessageDigest;
import java.security.NoSuchAlgorithmException;
import java.security.Principal;
import java.security.Signature;
import java.security.cert.Certificate;
import java.security.cert.CertificateFactory;
import java.security.cert.X509Certificate;
import java.util.ArrayList;
import java.util.Arrays;
import java.util.Collection;
import java.util.List;
import javax.security.auth.x500.X500Principal;

import org.apache.harmony.security.asn1.ASN1OctetString;
import org.apache.harmony.security.asn1.BerInputStream;
import org.apache.harmony.security.pkcs7.ContentInfo;
import org.apache.harmony.security.pkcs7.SignedData;
import org.apache.harmony.security.pkcs7.SignerInfo;
import org.apache.harmony.security.x501.AttributeTypeAndValue;

public class JarUtils {

    // as defined in PKCS #9: Selected Attribute Types:
    // http://www.ietf.org/rfc/rfc2985.txt
    private static final int[] MESSAGE_DIGEST_OID =
        new int[] {1, 2, 840, 113549, 1, 9, 4};

    /**
     * This method handle all the work with  PKCS7, ASN1 encoding, signature verifying,
     * and certification path building.
     * See also PKCS #7: Cryptographic Message Syntax Standard:
     * http://www.ietf.org/rfc/rfc2315.txt
     * @param signature - the input stream of signature file to be verified
     * @param signatureBlock - the input stream of corresponding signature block file
     * @return array of certificates used to verify the signature file
     * @throws IOException - if some errors occurs during reading from the stream
     * @throws GeneralSecurityException - if signature verification process fails
     */
    public static Certificate[] verifySignature(InputStream signature, InputStream
            signatureBlock) throws IOException, GeneralSecurityException {

        BerInputStream bis = new BerInputStream(signatureBlock);
        ContentInfo info = (ContentInfo)ContentInfo.ASN1.decode(bis);
        SignedData signedData = info.getSignedData();
        if (signedData == null) {
            throw new IOException("No SignedData found");
        }
        Collection<org.apache.harmony.security.x509.Certificate> encCerts
                = signedData.getCertificates();
        if (encCerts.isEmpty()) {
            return null;
        }
        X509Certificate[] certs = new X509Certificate[encCerts.size()];
        CertificateFactory cf = CertificateFactory.getInstance("X.509");
        int i = 0;
        for (org.apache.harmony.security.x509.Certificate encCert : encCerts) {
            final InputStream is = new ByteArrayInputStream(encCert.getEncoded());
            certs[i++] = (X509Certificate) cf.generateCertificate(is);
        }

        List<SignerInfo> sigInfos = signedData.getSignerInfos();
        SignerInfo sigInfo;
        if (!sigInfos.isEmpty()) {
            sigInfo = sigInfos.get(0);
        } else {
            return null;
        }

        // Issuer
        X500Principal issuer = sigInfo.getIssuer();

        // Certificate serial number
        BigInteger snum = sigInfo.getSerialNumber();

        // Locate the certificate
        int issuerSertIndex = 0;
        for (i = 0; i < certs.length; i++) {
            if (issuer.equals(certs[i].getIssuerDN()) &&
                    snum.equals(certs[i].getSerialNumber())) {
                issuerSertIndex = i;
                break;
            }
        }
        if (i == certs.length) { // No issuer certificate found
            return null;
        }

        if (certs[issuerSertIndex].hasUnsupportedCriticalExtension()) {
            throw new SecurityException("Can not recognize a critical extension");
        }

        // Get Signature instance
        final String daOid = sigInfo.getDigestAlgorithm();
        final String daName = sigInfo.getDigestAlgorithmName();
        final String deaOid = sigInfo.getDigestEncryptionAlgorithm();

        String alg = null;
        Signature sig = null;

        if (deaOid != null) {
            alg = deaOid;
            try {
                sig = Signature.getInstance(alg);
            } catch (NoSuchAlgorithmException e) {
            }

            final String deaName = sigInfo.getDigestEncryptionAlgorithmName();
            if (sig == null && deaName != null) {
                alg = deaName;
                try {
                    sig = Signature.getInstance(alg);
                } catch (NoSuchAlgorithmException e) {
                }
            }
        }

        if (sig == null && daOid != null && deaOid != null) {
            alg = daOid + "with" + deaOid;
            try {
                sig = Signature.getInstance(alg);
            } catch (NoSuchAlgorithmException e) {
            }

            // Try to convert to names instead of OID.
            if (sig == null) {
                final String deaName = sigInfo.getDigestEncryptionAlgorithmName();
                alg = daName + "with" + deaName;
                try {
                    sig = Signature.getInstance(alg);
                } catch (NoSuchAlgorithmException e) {
                }
            }
        }

        // We couldn't find a valid Signature type.
        if (sig == null) {
            return null;
        }

        sig.initVerify(certs[issuerSertIndex]);

        // If the authenticatedAttributes field of SignerInfo contains more than zero attributes,
        // compute the message digest on the ASN.1 DER encoding of the Attributes value.
        // Otherwise, compute the message digest on the data.
        List<AttributeTypeAndValue> atr = sigInfo.getAuthenticatedAttributes();

        byte[] sfBytes = new byte[signature.available()];
        signature.read(sfBytes);

        if (atr == null) {
            sig.update(sfBytes);
        } else {
            sig.update(sigInfo.getEncodedAuthenticatedAttributes());

            // If the authenticatedAttributes field contains the message-digest attribute,
            // verify that it equals the computed digest of the signature file
            byte[] existingDigest = null;
            for (AttributeTypeAndValue a : atr) {
                if (Arrays.equals(a.getType().getOid(), MESSAGE_DIGEST_OID)) {
                    if (existingDigest != null) {
                        throw new SecurityException("Too many MessageDigest attributes");
                    }
                    Collection<?> entries = a.getValue().getValues(ASN1OctetString.getInstance());
                    if (entries.size() != 1) {
                        throw new SecurityException("Too many values for MessageDigest attribute");
                    }
                    existingDigest = (byte[]) entries.iterator().next();
                }
            }

            // RFC 3852 section 9.2: it authAttrs is present, it must have a
            // message digest entry.
            if (existingDigest == null) {
                throw new SecurityException("Missing MessageDigest in Authenticated Attributes");
            }

            MessageDigest md = null;
            if (daOid != null) {
                md = MessageDigest.getInstance(daOid);
            }
            if (md == null && daName != null) {
                md = MessageDigest.getInstance(daName);
            }
            if (md == null) {
                return null;
            }

            byte[] computedDigest = md.digest(sfBytes);
            if (!Arrays.equals(existingDigest, computedDigest)) {
                throw new SecurityException("Incorrect MD");
            }
        }

        if (!sig.verify(sigInfo.getEncryptedDigest())) {
            throw new SecurityException("Incorrect signature");
        }

        return createChain(certs[issuerSertIndex], certs);
    }

<<<<<<< HEAD
    private static X509Certificate[] createChain(X509Certificate signer,
            X509Certificate[] candidates, boolean chainCheck) {
        Principal issuer = signer.getIssuerDN();
=======
    private static X509Certificate[] createChain(X509Certificate  signer, X509Certificate[] candidates) {
        LinkedList chain = new LinkedList();
        chain.add(0, signer);
>>>>>>> 45cd6f51

        // Signer is self-signed
        if (signer.getSubjectDN().equals(issuer)) {
            return new X509Certificate[] { signer };
        }

<<<<<<< HEAD
        ArrayList<X509Certificate> chain = new ArrayList<X509Certificate>(candidates.length + 1);
        chain.add(0, signer);

        X509Certificate issuerCert = null;
        X509Certificate subjectCert = signer;
=======
        Principal issuer = signer.getIssuerDN();
        X509Certificate issuerCert;
>>>>>>> 45cd6f51
        int count = 1;
        while (true) {
            issuerCert = findCert(issuer, candidates);
            if( issuerCert == null) {
                break;
            }
            chain.add(issuerCert);
            count++;
            issuer = issuerCert.getIssuerDN();
            if (issuerCert.getSubjectDN().equals(issuer)) {
                break;
            }
        }
        return chain.toArray(new X509Certificate[count]);
    }

    private static X509Certificate findCert(Principal issuer, X509Certificate[] candidates) {
        for (int i = 0; i < candidates.length; i++) {
            if (issuer.equals(candidates[i].getSubjectDN())) {
                return candidates[i];
            }
        }
        return null;
    }

}<|MERGE_RESOLUTION|>--- conflicted
+++ resolved
@@ -226,31 +226,19 @@
         return createChain(certs[issuerSertIndex], certs);
     }
 
-<<<<<<< HEAD
     private static X509Certificate[] createChain(X509Certificate signer,
-            X509Certificate[] candidates, boolean chainCheck) {
+            X509Certificate[] candidates) {
         Principal issuer = signer.getIssuerDN();
-=======
-    private static X509Certificate[] createChain(X509Certificate  signer, X509Certificate[] candidates) {
-        LinkedList chain = new LinkedList();
-        chain.add(0, signer);
->>>>>>> 45cd6f51
 
         // Signer is self-signed
         if (signer.getSubjectDN().equals(issuer)) {
             return new X509Certificate[] { signer };
         }
 
-<<<<<<< HEAD
         ArrayList<X509Certificate> chain = new ArrayList<X509Certificate>(candidates.length + 1);
         chain.add(0, signer);
 
-        X509Certificate issuerCert = null;
-        X509Certificate subjectCert = signer;
-=======
-        Principal issuer = signer.getIssuerDN();
         X509Certificate issuerCert;
->>>>>>> 45cd6f51
         int count = 1;
         while (true) {
             issuerCert = findCert(issuer, candidates);
