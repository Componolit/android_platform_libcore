# -*- mode: makefile -*-
# This file is included by the top-level libcore Android.mk.
# It's not a normal makefile, so we don't include CLEAR_VARS
# or BUILD_*_LIBRARY.

LOCAL_SRC_FILES := \
    AsynchronousCloseMonitor.cpp \
    ExecStrings.cpp \
    IcuUtilities.cpp \
    JniException.cpp \
    NetworkUtilities.cpp \
    Register.cpp \
    ZipUtilities.cpp \
    android_system_OsConstants.cpp \
    canonicalize_path.cpp \
    cbigint.cpp \
    java_lang_StringToReal.cpp \
    java_math_NativeBN.cpp \
<<<<<<< HEAD
    java_util_jar_StrictJarFile.cpp \
    java_util_regex_Matcher.cpp \
    java_util_regex_Pattern.cpp \
    java_util_zip_Adler32.cpp \
    java_util_zip_CRC32.cpp \
    java_util_zip_Deflater.cpp \
    java_util_zip_Inflater.cpp \
=======
    java_nio_ByteOrder.cpp \
    java_util_jar_StrictJarFile.cpp \
    java_util_regex_Matcher.cpp \
    java_util_regex_Pattern.cpp \
    libcore_icu_AlphabeticIndex.cpp \
>>>>>>> 02821aca
    libcore_icu_ICU.cpp \
    libcore_icu_NativeConverter.cpp \
<<<<<<< HEAD
    libcore_icu_NativeDecimalFormat.cpp \
=======
    libcore_icu_NativeIDN.cpp \
    libcore_icu_NativeNormalizer.cpp \
    libcore_icu_NativePluralRules.cpp \
>>>>>>> 02821aca
    libcore_icu_TimeZoneNames.cpp \
    libcore_io_AsynchronousCloseMonitor.cpp \
    libcore_io_Memory.cpp \
    libcore_io_Posix.cpp \
    org_apache_harmony_xml_ExpatParser.cpp \
    readlink.cpp \
    sun_misc_Unsafe.cpp \
    valueOf.cpp \

LOCAL_STATIC_LIBRARIES += \
    libfdlibm \

LOCAL_SHARED_LIBRARIES += \
    liblog \
    libnativehelper \<|MERGE_RESOLUTION|>--- conflicted
+++ resolved
@@ -16,30 +16,13 @@
     cbigint.cpp \
     java_lang_StringToReal.cpp \
     java_math_NativeBN.cpp \
-<<<<<<< HEAD
     java_util_jar_StrictJarFile.cpp \
     java_util_regex_Matcher.cpp \
     java_util_regex_Pattern.cpp \
-    java_util_zip_Adler32.cpp \
-    java_util_zip_CRC32.cpp \
-    java_util_zip_Deflater.cpp \
-    java_util_zip_Inflater.cpp \
-=======
-    java_nio_ByteOrder.cpp \
-    java_util_jar_StrictJarFile.cpp \
-    java_util_regex_Matcher.cpp \
-    java_util_regex_Pattern.cpp \
-    libcore_icu_AlphabeticIndex.cpp \
->>>>>>> 02821aca
     libcore_icu_ICU.cpp \
+    libcore_icu_NativeCollation.cpp \
     libcore_icu_NativeConverter.cpp \
-<<<<<<< HEAD
     libcore_icu_NativeDecimalFormat.cpp \
-=======
-    libcore_icu_NativeIDN.cpp \
-    libcore_icu_NativeNormalizer.cpp \
-    libcore_icu_NativePluralRules.cpp \
->>>>>>> 02821aca
     libcore_icu_TimeZoneNames.cpp \
     libcore_io_AsynchronousCloseMonitor.cpp \
     libcore_io_Memory.cpp \
