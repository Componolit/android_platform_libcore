/*
 * Copyright (C) 2010 The Android Open Source Project
 *
 * Licensed under the Apache License, Version 2.0 (the "License");
 * you may not use this file except in compliance with the License.
 * You may obtain a copy of the License at
 *
 *      http://www.apache.org/licenses/LICENSE-2.0
 *
 * Unless required by applicable law or agreed to in writing, software
 * distributed under the License is distributed on an "AS IS" BASIS,
 * WITHOUT WARRANTIES OR CONDITIONS OF ANY KIND, either express or implied.
 * See the License for the specific language governing permissions and
 * limitations under the License.
 */

package libcore.javax.net.ssl;

<<<<<<< HEAD
import java.nio.ByteBuffer;
=======
import java.io.IOException;
>>>>>>> 8629cea4
import java.util.Arrays;
import javax.net.ssl.KeyManager;
import javax.net.ssl.SSLContext;
import javax.net.ssl.SSLEngine;
import javax.net.ssl.SSLEngineResult;
import javax.net.ssl.SSLEngineResult.HandshakeStatus;
import javax.net.ssl.SSLException;
import javax.net.ssl.SSLHandshakeException;
import javax.net.ssl.SSLParameters;
import javax.net.ssl.SSLSession;
import junit.framework.TestCase;
import libcore.java.security.StandardNames;
import libcore.java.security.TestKeyStore;

public class SSLEngineTest extends TestCase {

    public void assertConnected(TestSSLEnginePair e) {
        assertConnected(e.client, e.server);
    }

    public void assertNotConnected(TestSSLEnginePair e) {
        assertNotConnected(e.client, e.server);
    }

    public void assertConnected(SSLEngine a, SSLEngine b) {
        assertTrue(connected(a, b));
    }

    public void assertNotConnected(SSLEngine a, SSLEngine b) {
        assertFalse(connected(a, b));
    }

    public boolean connected(SSLEngine a, SSLEngine b) {
        return (a.getHandshakeStatus() == HandshakeStatus.NOT_HANDSHAKING
                && b.getHandshakeStatus() == HandshakeStatus.NOT_HANDSHAKING
                && a.getSession() != null
                && b.getSession() != null
                && !a.isInboundDone()
                && !b.isInboundDone()
                && !a.isOutboundDone()
                && !b.isOutboundDone());
    }

    public void test_SSLEngine_defaultConfiguration() throws Exception {
        SSLDefaultConfigurationAsserts.assertSSLEngine(
                TestSSLContext.create().clientContext.createSSLEngine());
    }

    public void test_SSLEngine_getSupportedCipherSuites_returnsCopies() throws Exception {
        TestSSLContext c = TestSSLContext.create();
        SSLEngine e = c.clientContext.createSSLEngine();
        assertNotSame(e.getSupportedCipherSuites(), e.getSupportedCipherSuites());
        c.close();
    }

    public void test_SSLEngine_getSupportedCipherSuites_connect() throws Exception {
        // note the rare usage of non-RSA keys
        TestKeyStore testKeyStore = new TestKeyStore.Builder()
                .keyAlgorithms("RSA", "DSA", "EC", "EC_RSA")
                .aliasPrefix("rsa-dsa-ec")
                .ca(true)
                .build();
        test_SSLEngine_getSupportedCipherSuites_connect(testKeyStore, false);
        if (StandardNames.IS_RI) {
            test_SSLEngine_getSupportedCipherSuites_connect(testKeyStore, true);
        }
    }
    private void test_SSLEngine_getSupportedCipherSuites_connect(TestKeyStore testKeyStore,
                                                                 boolean secureRenegotiation)
            throws Exception {
        TestSSLContext c = TestSSLContext.create(testKeyStore, testKeyStore);

        // Create a TestSSLContext where the KeyManager returns wrong (randomly generated) private
        // keys, matching the algorithm and parameters of the correct keys.
        // I couldn't find a more elegant way to achieve this other than temporarily replacing the
        // first element of TestKeyStore.keyManagers while invoking TestSSLContext.create.
        TestSSLContext cWithWrongPrivateKeys;
        {
            KeyManager originalKeyManager = testKeyStore.keyManagers[0];
            testKeyStore.keyManagers[0] =
                    new RandomPrivateKeyX509ExtendedKeyManager(c.serverKeyManager);
            cWithWrongPrivateKeys = TestSSLContext.create(testKeyStore, testKeyStore);
            testKeyStore.keyManagers[0] = originalKeyManager;
        }

        String[] cipherSuites = c.clientContext.createSSLEngine().getSupportedCipherSuites();
        for (String cipherSuite : cipherSuites) {
            boolean errorExpected = StandardNames.IS_RI && cipherSuite.endsWith("_SHA256");
            try {
                /*
                 * TLS_EMPTY_RENEGOTIATION_INFO_SCSV cannot be used on
                 * its own, but instead in conjunction with other
                 * cipher suites.
                 */
                if (cipherSuite.equals(StandardNames.CIPHER_SUITE_SECURE_RENEGOTIATION)) {
                    continue;
                }
                /*
                 * Kerberos cipher suites require external setup. See "Kerberos Requirements" in
                 * https://java.sun.com/j2se/1.5.0/docs/guide/security/jsse/JSSERefGuide.html
                 * #KRBRequire
                 */
                if (cipherSuite.startsWith("TLS_KRB5_")) {
                    continue;
                }

                final String[] cipherSuiteArray
                        = (secureRenegotiation
                           ? new String[] { cipherSuite,
                                            StandardNames.CIPHER_SUITE_SECURE_RENEGOTIATION }
                           : new String[] { cipherSuite });
<<<<<<< HEAD
                TestSSLEnginePair pair = TestSSLEnginePair.create(c, new TestSSLEnginePair.Hooks() {
                    @Override
                    void beforeBeginHandshake(SSLEngine client, SSLEngine server) {
                        client.setEnabledCipherSuites(cipherSuiteArray);
                        server.setEnabledCipherSuites(cipherSuiteArray);
                    }
                });
                assertConnected(pair);

                boolean needsRecordSplit =
                        ("TLS".equalsIgnoreCase(c.clientContext.getProtocol())
                                || "SSLv3".equalsIgnoreCase(c.clientContext.getProtocol()))
                        && cipherSuite.contains("_CBC_");

                assertSendsCorrectly("This is the client. Hello!".getBytes(),
                        pair.client, pair.server, needsRecordSplit);
                assertSendsCorrectly("This is the server. Hi!".getBytes(),
                        pair.server, pair.client, needsRecordSplit);
=======

                // Check that handshake succeeds.
                assertConnected(TestSSLEnginePair.create(c, new TestSSLEnginePair.Hooks() {
                        @Override
                                void beforeBeginHandshake(SSLEngine client, SSLEngine server) {
                            client.setEnabledCipherSuites(cipherSuiteArray);
                            server.setEnabledCipherSuites(cipherSuiteArray);
                        }
                    }));
>>>>>>> 8629cea4
                assertFalse(errorExpected);

                // Check that handshake fails when the server does not possess the private key
                // corresponding to the server's certificate. This is achieved by using SSLContext
                // cWithWrongPrivateKeys whose KeyManager returns wrong private keys that match
                // the algorithm (and parameters) of the correct keys.
                if (!cipherSuite.contains("_anon_")) {
                    // The identity of the server is verified only in non-anonymous key exchanges.
                    try {
                        TestSSLEnginePair p = TestSSLEnginePair.create(
                                cWithWrongPrivateKeys, new TestSSLEnginePair.Hooks() {
                            @Override
                                    void beforeBeginHandshake(SSLEngine client, SSLEngine server) {
                                client.setEnabledCipherSuites(cipherSuiteArray);
                                server.setEnabledCipherSuites(cipherSuiteArray);
                            }
                        });
                        assertConnected(p);
                        fail("Handshake succeeded for " + cipherSuite
                                + " despite server not having the correct private key");
                    } catch (IOException expected) {}
                }
            } catch (Exception maybeExpected) {
                if (!errorExpected) {
                    throw new Exception("Problem trying to connect cipher suite " + cipherSuite,
                                        maybeExpected);
                }
            }
        }
        c.close();
    }

    private void assertSendsCorrectly(final byte[] sourceBytes, SSLEngine source, SSLEngine dest,
            boolean needsRecordSplit) throws SSLException {
        ByteBuffer sourceOut = ByteBuffer.wrap(sourceBytes);
        SSLSession sourceSession = source.getSession();
        ByteBuffer sourceToDest = ByteBuffer.allocate(sourceSession.getPacketBufferSize());
        SSLEngineResult sourceOutRes = source.wrap(sourceOut, sourceToDest);
        sourceToDest.flip();

        String sourceCipherSuite = source.getSession().getCipherSuite();
        assertEquals(sourceCipherSuite, sourceBytes.length, sourceOutRes.bytesConsumed());
        assertEquals(sourceCipherSuite, HandshakeStatus.NOT_HANDSHAKING,
                sourceOutRes.getHandshakeStatus());

        SSLSession destSession = dest.getSession();
        ByteBuffer destIn = ByteBuffer.allocate(destSession.getApplicationBufferSize());

        int numUnwrapCalls = 0;
        while (destIn.position() != sourceOut.limit()) {
            SSLEngineResult destRes = dest.unwrap(sourceToDest, destIn);
            assertEquals(sourceCipherSuite, HandshakeStatus.NOT_HANDSHAKING,
                    destRes.getHandshakeStatus());
            if (needsRecordSplit && numUnwrapCalls == 0) {
                assertEquals(sourceCipherSuite, 1, destRes.bytesProduced());
            }
            numUnwrapCalls++;
        }

        destIn.flip();
        byte[] actual = new byte[destIn.remaining()];
        destIn.get(actual);
        assertEquals(sourceCipherSuite, Arrays.toString(sourceBytes), Arrays.toString(actual));

        if (needsRecordSplit) {
            assertEquals(sourceCipherSuite, 2, numUnwrapCalls);
        } else {
            assertEquals(sourceCipherSuite, 1, numUnwrapCalls);
        }
    }

    public void test_SSLEngine_getEnabledCipherSuites_returnsCopies() throws Exception {
        TestSSLContext c = TestSSLContext.create();
        SSLEngine e = c.clientContext.createSSLEngine();
        assertNotSame(e.getEnabledCipherSuites(), e.getEnabledCipherSuites());
        c.close();
    }

    public void test_SSLEngine_setEnabledCipherSuites() throws Exception {
        TestSSLContext c = TestSSLContext.create();
        SSLEngine e = c.clientContext.createSSLEngine();

        try {
            e.setEnabledCipherSuites(null);
            fail();
        } catch (IllegalArgumentException expected) {
        }
        try {
            e.setEnabledCipherSuites(new String[1]);
            fail();
        } catch (IllegalArgumentException expected) {
        }
        try {
            e.setEnabledCipherSuites(new String[] { "Bogus" } );
            fail();
        } catch (IllegalArgumentException expected) {
        }

        e.setEnabledCipherSuites(new String[0]);
        e.setEnabledCipherSuites(e.getEnabledCipherSuites());
        e.setEnabledCipherSuites(e.getSupportedCipherSuites());
        c.close();
    }

    public void test_SSLEngine_getSupportedProtocols_returnsCopies() throws Exception {
        TestSSLContext c = TestSSLContext.create();
        SSLEngine e = c.clientContext.createSSLEngine();
        assertNotSame(e.getSupportedProtocols(), e.getSupportedProtocols());
        c.close();
    }

    public void test_SSLEngine_getEnabledProtocols_returnsCopies() throws Exception {
        TestSSLContext c = TestSSLContext.create();
        SSLEngine e = c.clientContext.createSSLEngine();
        assertNotSame(e.getEnabledProtocols(), e.getEnabledProtocols());
        c.close();
    }

    public void test_SSLEngine_setEnabledProtocols() throws Exception {
        TestSSLContext c = TestSSLContext.create();
        SSLEngine e = c.clientContext.createSSLEngine();

        try {
            e.setEnabledProtocols(null);
            fail();
        } catch (IllegalArgumentException expected) {
        }
        try {
            e.setEnabledProtocols(new String[1]);
            fail();
        } catch (IllegalArgumentException expected) {
        }
        try {
            e.setEnabledProtocols(new String[] { "Bogus" } );
            fail();
        } catch (IllegalArgumentException expected) {
        }
        e.setEnabledProtocols(new String[0]);
        e.setEnabledProtocols(e.getEnabledProtocols());
        e.setEnabledProtocols(e.getSupportedProtocols());
        c.close();
    }

    public void test_SSLEngine_getSession() throws Exception {
        TestSSLContext c = TestSSLContext.create();
        SSLEngine e = c.clientContext.createSSLEngine();
        SSLSession session = e.getSession();
        assertNotNull(session);
        assertFalse(session.isValid());
        c.close();
    }

    public void test_SSLEngine_beginHandshake() throws Exception {
        TestSSLContext c = TestSSLContext.create();

        try {
            c.clientContext.createSSLEngine().beginHandshake();
            fail();
        } catch (IllegalStateException expected) {
        }

        assertConnected(TestSSLEnginePair.create(null));

        c.close();
    }

    public void test_SSLEngine_beginHandshake_noKeyStore() throws Exception {
        TestSSLContext c = TestSSLContext.create(null, null, null, null, null, null, null, null,
                                                 SSLContext.getDefault(), SSLContext.getDefault());
        try {
            // TODO Fix KnownFailure AlertException "NO SERVER CERTIFICATE FOUND"
            // ServerHandshakeImpl.selectSuite should not select a suite without a required cert
            TestSSLEnginePair.connect(c, null);
            fail();
        } catch (SSLHandshakeException expected) {
        }
        c.close();
    }

    public void test_SSLEngine_beginHandshake_noClientCertificate() throws Exception {
        TestSSLContext c = TestSSLContext.create();
        SSLEngine[] engines = TestSSLEnginePair.connect(c, null);
        assertConnected(engines[0], engines[1]);
        c.close();
    }

    public void test_SSLEngine_getUseClientMode() throws Exception {
        TestSSLContext c = TestSSLContext.create();
        assertFalse(c.clientContext.createSSLEngine().getUseClientMode());
        assertFalse(c.clientContext.createSSLEngine(null, -1).getUseClientMode());
        c.close();
    }

    public void test_SSLEngine_setUseClientMode() throws Exception {
        // client is client, server is server
        assertConnected(test_SSLEngine_setUseClientMode(true, false));

        // client is server, server is client
        assertConnected(test_SSLEngine_setUseClientMode(false, true));

        // both are client
        assertNotConnected(test_SSLEngine_setUseClientMode(true, true));

        // both are server
        assertNotConnected(test_SSLEngine_setUseClientMode(false, false));
    }

    public void test_SSLEngine_setUseClientMode_afterHandshake() throws Exception {

        // can't set after handshake
        TestSSLEnginePair pair = TestSSLEnginePair.create(null);
        try {
            pair.server.setUseClientMode(false);
            fail();
        } catch (IllegalArgumentException expected) {
        }
        try {
            pair.client.setUseClientMode(false);
            fail();
        } catch (IllegalArgumentException expected) {
        }
    }

    private TestSSLEnginePair test_SSLEngine_setUseClientMode(final boolean clientClientMode,
                                                              final boolean serverClientMode)
            throws Exception {
        TestSSLContext c;
        if (!clientClientMode && serverClientMode) {
            c = TestSSLContext.create(TestKeyStore.getServer(), TestKeyStore.getClient());
        } else {
            c = TestSSLContext.create();
        }

        return TestSSLEnginePair.create(c, new TestSSLEnginePair.Hooks() {
            @Override
            void beforeBeginHandshake(SSLEngine client, SSLEngine server) {
                client.setUseClientMode(clientClientMode);
                server.setUseClientMode(serverClientMode);
            }
        });
    }

    public void test_SSLEngine_clientAuth() throws Exception {
        TestSSLContext c = TestSSLContext.create();
        SSLEngine e = c.clientContext.createSSLEngine();

        assertFalse(e.getWantClientAuth());
        assertFalse(e.getNeedClientAuth());

        // confirm turning one on by itself
        e.setWantClientAuth(true);
        assertTrue(e.getWantClientAuth());
        assertFalse(e.getNeedClientAuth());

        // confirm turning setting on toggles the other
        e.setNeedClientAuth(true);
        assertFalse(e.getWantClientAuth());
        assertTrue(e.getNeedClientAuth());

        // confirm toggling back
        e.setWantClientAuth(true);
        assertTrue(e.getWantClientAuth());
        assertFalse(e.getNeedClientAuth());

        // TODO Fix KnownFailure "init - invalid private key"
        TestSSLContext clientAuthContext
                = TestSSLContext.create(TestKeyStore.getClientCertificate(),
                                        TestKeyStore.getServer());
        TestSSLEnginePair p = TestSSLEnginePair.create(clientAuthContext,
                                                       new TestSSLEnginePair.Hooks() {
            @Override
                    void beforeBeginHandshake(SSLEngine client, SSLEngine server) {
                server.setWantClientAuth(true);
            }
        });
        assertConnected(p);
        assertNotNull(p.client.getSession().getLocalCertificates());
        TestKeyStore.assertChainLength(p.client.getSession().getLocalCertificates());
        TestSSLContext.assertClientCertificateChain(clientAuthContext.clientTrustManager,
                                                    p.client.getSession().getLocalCertificates());
        clientAuthContext.close();
        c.close();
    }

   /**
    * http://code.google.com/p/android/issues/detail?id=31903
    * This test case directly tests the fix for the issue.
    */
    public void test_SSLEngine_clientAuthWantedNoClientCert() throws Exception {
        TestSSLContext clientAuthContext
                = TestSSLContext.create(TestKeyStore.getClient(),
                                        TestKeyStore.getServer());
        TestSSLEnginePair p = TestSSLEnginePair.create(clientAuthContext,
                                                       new TestSSLEnginePair.Hooks() {
            @Override
            void beforeBeginHandshake(SSLEngine client, SSLEngine server) {
                server.setWantClientAuth(true);
            }
        });
        assertConnected(p);
        clientAuthContext.close();
    }

   /**
    * http://code.google.com/p/android/issues/detail?id=31903
    * This test case verifies that if the server requires a client cert
    * (setNeedClientAuth) but the client does not provide one SSL connection
    * establishment will fail
    */
    public void test_SSLEngine_clientAuthNeededNoClientCert() throws Exception {
        boolean handshakeExceptionCaught = false;
        TestSSLContext clientAuthContext
                = TestSSLContext.create(TestKeyStore.getClient(),
                                        TestKeyStore.getServer());
        try {
            TestSSLEnginePair.create(clientAuthContext,
                             new TestSSLEnginePair.Hooks() {
                @Override
                void beforeBeginHandshake(SSLEngine client, SSLEngine server) {
                    server.setNeedClientAuth(true);
                }
            });
            fail();
        } catch (SSLHandshakeException expected) {
        } finally {
            clientAuthContext.close();
        }
    }

    public void test_SSLEngine_getEnableSessionCreation() throws Exception {
        TestSSLContext c = TestSSLContext.create();
        SSLEngine e = c.clientContext.createSSLEngine();
        assertTrue(e.getEnableSessionCreation());
        c.close();
    }

    public void test_SSLEngine_setEnableSessionCreation_server() throws Exception {
        TestSSLEnginePair p = TestSSLEnginePair.create(new TestSSLEnginePair.Hooks() {
            @Override
            void beforeBeginHandshake(SSLEngine client, SSLEngine server) {
                server.setEnableSessionCreation(false);
            }
        });
        assertNotConnected(p);
    }

    public void test_SSLEngine_setEnableSessionCreation_client() throws Exception {
        try {
            TestSSLEnginePair.create(new TestSSLEnginePair.Hooks() {
                @Override
                void beforeBeginHandshake(SSLEngine client, SSLEngine server) {
                    client.setEnableSessionCreation(false);
                }
            });
            fail();
        } catch (SSLException expected) {
        }
    }

    public void test_SSLEngine_getSSLParameters() throws Exception {
        TestSSLContext c = TestSSLContext.create();
        SSLEngine e = c.clientContext.createSSLEngine();

        SSLParameters p = e.getSSLParameters();
        assertNotNull(p);

        String[] cipherSuites = p.getCipherSuites();
        assertNotSame(cipherSuites, e.getEnabledCipherSuites());
        assertEquals(Arrays.asList(cipherSuites), Arrays.asList(e.getEnabledCipherSuites()));

        String[] protocols = p.getProtocols();
        assertNotSame(protocols, e.getEnabledProtocols());
        assertEquals(Arrays.asList(protocols), Arrays.asList(e.getEnabledProtocols()));

        assertEquals(p.getWantClientAuth(), e.getWantClientAuth());
        assertEquals(p.getNeedClientAuth(), e.getNeedClientAuth());

        c.close();
    }

    public void test_SSLEngine_setSSLParameters() throws Exception {
        TestSSLContext c = TestSSLContext.create();
        SSLEngine e = c.clientContext.createSSLEngine();
        String[] defaultCipherSuites = e.getEnabledCipherSuites();
        String[] defaultProtocols = e.getEnabledProtocols();
        String[] supportedCipherSuites = e.getSupportedCipherSuites();
        String[] supportedProtocols = e.getSupportedProtocols();

        {
            SSLParameters p = new SSLParameters();
            e.setSSLParameters(p);
            assertEquals(Arrays.asList(defaultCipherSuites),
                         Arrays.asList(e.getEnabledCipherSuites()));
            assertEquals(Arrays.asList(defaultProtocols),
                         Arrays.asList(e.getEnabledProtocols()));
        }

        {
            SSLParameters p = new SSLParameters(supportedCipherSuites,
                                                supportedProtocols);
            e.setSSLParameters(p);
            assertEquals(Arrays.asList(supportedCipherSuites),
                         Arrays.asList(e.getEnabledCipherSuites()));
            assertEquals(Arrays.asList(supportedProtocols),
                         Arrays.asList(e.getEnabledProtocols()));
        }
        {
            SSLParameters p = new SSLParameters();

            p.setNeedClientAuth(true);
            assertFalse(e.getNeedClientAuth());
            assertFalse(e.getWantClientAuth());
            e.setSSLParameters(p);
            assertTrue(e.getNeedClientAuth());
            assertFalse(e.getWantClientAuth());

            p.setWantClientAuth(true);
            assertTrue(e.getNeedClientAuth());
            assertFalse(e.getWantClientAuth());
            e.setSSLParameters(p);
            assertFalse(e.getNeedClientAuth());
            assertTrue(e.getWantClientAuth());

            p.setWantClientAuth(false);
            assertFalse(e.getNeedClientAuth());
            assertTrue(e.getWantClientAuth());
            e.setSSLParameters(p);
            assertFalse(e.getNeedClientAuth());
            assertFalse(e.getWantClientAuth());
        }
        c.close();
    }

    public void test_TestSSLEnginePair_create() throws Exception {
        TestSSLEnginePair test = TestSSLEnginePair.create(null);
        assertNotNull(test.c);
        assertNotNull(test.server);
        assertNotNull(test.client);
        assertConnected(test);
    }
}<|MERGE_RESOLUTION|>--- conflicted
+++ resolved
@@ -16,11 +16,8 @@
 
 package libcore.javax.net.ssl;
 
-<<<<<<< HEAD
+import java.io.IOException;
 import java.nio.ByteBuffer;
-=======
-import java.io.IOException;
->>>>>>> 8629cea4
 import java.util.Arrays;
 import javax.net.ssl.KeyManager;
 import javax.net.ssl.SSLContext;
@@ -132,7 +129,8 @@
                            ? new String[] { cipherSuite,
                                             StandardNames.CIPHER_SUITE_SECURE_RENEGOTIATION }
                            : new String[] { cipherSuite });
-<<<<<<< HEAD
+
+                // Check that handshake succeeds.
                 TestSSLEnginePair pair = TestSSLEnginePair.create(c, new TestSSLEnginePair.Hooks() {
                     @Override
                     void beforeBeginHandshake(SSLEngine client, SSLEngine server) {
@@ -151,17 +149,6 @@
                         pair.client, pair.server, needsRecordSplit);
                 assertSendsCorrectly("This is the server. Hi!".getBytes(),
                         pair.server, pair.client, needsRecordSplit);
-=======
-
-                // Check that handshake succeeds.
-                assertConnected(TestSSLEnginePair.create(c, new TestSSLEnginePair.Hooks() {
-                        @Override
-                                void beforeBeginHandshake(SSLEngine client, SSLEngine server) {
-                            client.setEnabledCipherSuites(cipherSuiteArray);
-                            server.setEnabledCipherSuites(cipherSuiteArray);
-                        }
-                    }));
->>>>>>> 8629cea4
                 assertFalse(errorExpected);
 
                 // Check that handshake fails when the server does not possess the private key
