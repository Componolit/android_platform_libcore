--- conflicted
+++ resolved
@@ -24,12 +24,9 @@
         TestSuite suite = new TestSuite();
         suite.addTestSuite(java.lang.FloatTest.class);
         suite.addTestSuite(java.lang.ProcessBuilderTest.class);
-<<<<<<< HEAD
-        suite.addTestSuite(StringTest.class);
-        suite.addTestSuite(SystemTest.class);
-=======
         suite.addTestSuite(java.lang.ReflectionSecurityTest.class);
->>>>>>> 57de69cf
+        suite.addTestSuite(java.lang.StringTest.class);
+        suite.addTestSuite(java.lang.SystemTest.class);
         return suite;
     }
 }